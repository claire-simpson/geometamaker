--- conflicted
+++ resolved
@@ -82,26 +82,17 @@
               default=False,
               help='Dump metadata to stdout instead of to a .yml file. '
                    'This option is ignored if `filepath` is a directory')
-<<<<<<< HEAD
 @click.option('-st', '--stats',
               is_flag=True,
               default=False,
               help='Compute raster band statistics.')
-def describe(filepath, recursive, no_write, stats):
-=======
-def describe(filepath, depth, no_write):
->>>>>>> 88ec0d1f
+def describe(filepath, depth, no_write, stats):
     if os.path.isdir(filepath):
         if no_write:
             click.echo('the -nw, or --no-write, flag is ignored when '
                        'describing all files in a directory.')
-<<<<<<< HEAD
-        geometamaker.describe_dir(
-            filepath, recursive=recursive, compute_stats=stats)
-=======
         geometamaker.describe_all(
-            filepath, depth=depth)
->>>>>>> 88ec0d1f
+            filepath, depth=depth, compute_stats=stats)
     else:
         resource = geometamaker.describe(filepath, compute_stats=stats)
         if no_write:
