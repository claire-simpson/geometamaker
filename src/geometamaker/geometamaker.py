--- conflicted
+++ resolved
@@ -9,11 +9,7 @@
 import fsspec
 import numpy
 import pygeoprocessing
-<<<<<<< HEAD
-import yaml
 from osgeo import gdal
-=======
->>>>>>> 81df1562
 
 from . import models
 from .config import CONFIG
